--- conflicted
+++ resolved
@@ -49,30 +49,17 @@
 serde_yaml = "0.8.24"
 sha2 = "0.10.2"
 shellexpand = "2.1.0"
-<<<<<<< HEAD
 solana-account-decoder = "1.9.13"
 solana-client = "1.9.13"
 solana-transaction-crawler = "0.0.4"
 solana-logger = "1.9.13"
 solana-program = "1.9.13"
 solana-transaction-status = "1.9.13"
-=======
-solana-client = "~1.9.13"
-solana-account-decoder = "1.8.1"
-solana-logger = "1.8.1"
-solana-program = "~1.9.13"
-solana-transaction-crawler = "0.0.4"
-solana-transaction-status = "1.8.1"
->>>>>>> 1c30a71d
 spl-associated-token-account = "1.0.3"
 spl-token = "=3.2.0"
 structopt = "0.3.26"
 thiserror = "1.0.31"
-<<<<<<< HEAD
-tokio = "1.14.1"
-=======
 tokio = "1.15.0"
->>>>>>> 1c30a71d
 tracing = { version = "0.1.35", features = ["log"] }
 tracing-bunyan-formatter = "0.3.3"
 tracing-subscriber = { version = "0.3.14", features = ["registry", "env-filter"] }
