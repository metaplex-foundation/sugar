--- conflicted
+++ resolved
@@ -33,11 +33,7 @@
 indicatif = { version = "0.16.2", features = ["rayon"] }
 ini = "1.3.0"
 lazy_static = "1.4.0"
-<<<<<<< HEAD
-mpl-candy-machine = { version = "=4.0.1", features = ["no-entrypoint"] }
-=======
 mpl-candy-machine = { version = "4.0.1", features = ["no-entrypoint"] }
->>>>>>> 76e9b045
 mpl-token-metadata = "=1.2.10"
 num_cpus = "1.13.1"
 phf = { version = "0.10", features = ["macros"] }
