--- conflicted
+++ resolved
@@ -40,25 +40,16 @@
 rand = "0.8.5"
 rayon = "1.5.3"
 regex = "1.5.6"
-<<<<<<< HEAD
-reqwest = { version = "0.11.9", features = ["json", "multipart"] }
 retry = "1.3.0"
-=======
 reqwest = { version = "0.11.11", features = ["json", "multipart"] }
->>>>>>> 68e321d0
 ring = "0.16.20"
 serde = { version = "1.0.138", features = ["derive"] }
 serde_json = "1.0.82"
 serde_yaml = "0.8.24"
 shellexpand = "2.1.0"
-<<<<<<< HEAD
-solana-account-decoder = "1.8.0"
 solana-client = "1.9.3"
-=======
 solana-account-decoder = "1.8.1"
-solana-client = "1.8.1"
 solana-logger = "1.8.1"
->>>>>>> 68e321d0
 solana-program = "1.8.1"
 solana-transaction-status = "1.8.1"
 spl-associated-token-account = "1.0.3"
