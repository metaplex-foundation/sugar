--- conflicted
+++ resolved
@@ -17,12 +17,6 @@
 anchor-spl = "0.24.2"
 anyhow = "1.0.58"
 async-trait = "0.1.56"
-<<<<<<< HEAD
-aws-config = "0.15.0"
-aws-sdk-s3 = "0.15.0"
-base64ct = "1.5.1"
-=======
->>>>>>> 0bf0a892
 bs58 = "0.4.0"
 bundlr-sdk = { version = "0.2.0", features = ["solana"] }
 chrono = "0.4.19"
