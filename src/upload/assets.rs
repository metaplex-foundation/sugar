use bundlr_sdk::{tags::Tag, Bundlr, SolanaSigner};
use data_encoding::HEXLOWER;
use glob::glob;
use regex::{Regex, RegexBuilder};
use ring::digest::{Context, SHA256};
use serde::Serialize;
use serde_json;
use std::{
    fs::{self, DirEntry, File, OpenOptions},
    io::{BufReader, Read},
    sync::Arc,
};

use crate::common::*;
use crate::validate::format::Metadata;

pub struct UploadDataArgs<'a> {
    pub bundlr_client: Arc<Bundlr<SolanaSigner>>,
    pub assets_dir: &'a Path,
    pub extension_glob: &'a str,
    pub tags: Vec<Tag>,
    pub data_type: DataType,
}

#[derive(Debug, Clone)]
pub enum DataType {
    Image,
    Metadata,
    Animation,
}

<<<<<<< HEAD
pub struct AssetInfo {
    pub asset_id: String,
    pub file_path: String,
    pub media_link: String,
    pub data_type: DataType,
    pub content_type: String,
}

#[derive(Debug, Clone)]
=======
#[derive(Debug, Clone, Serialize)]
>>>>>>> c1773f12
pub struct AssetPair {
    pub name: String,
    pub metadata: String,
    pub metadata_hash: String,
    pub image: String,
    pub image_hash: String,
    pub animation: Option<String>,
    pub animation_hash: Option<String>,
}

impl AssetPair {
    pub fn into_cache_item(self) -> CacheItem {
        CacheItem {
            name: self.name,
            image_hash: self.image_hash,
            image_link: String::new(),
            metadata_hash: self.metadata_hash,
            metadata_link: String::new(),
            on_chain: false,
            animation_hash: self.animation_hash,
            animation_link: self.animation,
        }
    }
}

pub fn get_data_size(assets_dir: &Path, extension: &str) -> Result<u64> {
    let path = assets_dir
        .join(format!("*.{extension}"))
        .to_str()
        .expect("Failed to convert asset directory path from unicode.")
        .to_string();

    let assets = glob(&path)?;

    let mut total_size = 0;

    for asset in assets {
        let asset_path = asset?;
        let size = std::fs::metadata(asset_path)?.len();
        total_size += size;
    }

    Ok(total_size)
}

pub fn list_files(assets_dir: &str) -> Result<Vec<DirEntry>> {
    let files = fs::read_dir(assets_dir)
        .map_err(|_| anyhow!("Failed to read assets directory"))?
        .filter_map(|entry| entry.ok())
        .filter(|entry| {
            !entry
                .file_name()
                .to_str()
                .expect("Failed to convert file name to valid unicode.")
                .starts_with('.')
                && entry
                    .metadata()
                    .expect("Failed to retrieve metadata from file")
                    .is_file()
        });

    Ok(files.collect())
}

pub fn get_asset_pairs(assets_dir: &str) -> Result<HashMap<usize, AssetPair>> {
    // filters out directories and hidden files
    let filtered_files = list_files(assets_dir)?;

    let paths = filtered_files
        .into_iter()
        .map(|entry| {
            let file_name_as_string =
                String::from(entry.path().file_name().unwrap().to_str().unwrap());
            file_name_as_string
        })
        .collect::<Vec<String>>();

    let mut asset_pairs: HashMap<usize, AssetPair> = HashMap::new();

    let paths_ref = &paths;

    let animation_exists_regex =
        Regex::new("^(.+)\\.((mp4)|(mov)|(webm))$").expect("Failed to create regex.");

    // since there doesn't have to be video for each image/json pair, need to get rid of invalid file names before entering metadata filename loop
    for x in paths_ref {
        if let Some(captures) = animation_exists_regex.captures(x) {
            if captures[1].parse::<usize>().is_err() {
                let error = anyhow!("Couldn't parse filename '{}' to a valid index  number.", x);
                error!("{:?}", error);
                return Err(error);
            }
        }
    }

    let metadata_filenames = paths_ref
        .clone()
        .into_iter()
        .filter(|p| p.to_lowercase().ends_with(".json"))
        .collect::<Vec<String>>();

    for metadata_filename in metadata_filenames {
        let i = metadata_filename.split('.').next().unwrap();

        if i.parse::<usize>().is_err() {
            let error = anyhow!(
                "Couldn't parse filename '{}' to a valid index number.",
                metadata_filename
            );
            error!("{:?}", error);
            return Err(error);
        };

        let img_pattern = format!("^{}\\.((jpg)|(gif)|(png))$", i);

        let img_regex = RegexBuilder::new(&img_pattern)
            .case_insensitive(true)
            .build()
            .expect("Failed to create regex.");

        let img_filenames = paths_ref
            .clone()
            .into_iter()
            .filter(|p| img_regex.is_match(p))
            .collect::<Vec<String>>();

        let img_filename = if img_filenames.is_empty() {
            let error = anyhow!(
                "Couldn't parse image filename at index {} to a valid index number.",
                i.parse::<usize>().unwrap()
            );
            error!("{:?}", error);
            return Err(error);
        } else {
            &img_filenames[0]
        };

        // need a similar check for animation as above, this one checking if there is animation on specific index
        let animation_pattern = format!("^{}\\.((mp4)|(mov)|(webm))$", i);
        let animation_regex = RegexBuilder::new(&animation_pattern)
            .case_insensitive(true)
            .build()
            .expect("Failed to create regex.");
        let animation_filenames = paths_ref
            .clone()
            .into_iter()
            .filter(|p| animation_regex.is_match(p))
            .collect::<Vec<String>>();

        let metadata_filepath = Path::new(assets_dir)
            .join(&metadata_filename)
            .to_str()
            .expect("Failed to convert metadata path from unicode.")
            .to_string();

        let m = File::open(&metadata_filepath)?;
        let metadata: Metadata = serde_json::from_reader(m).map_err(|e| {
            anyhow!("Failed to read metadata file '{metadata_filepath}' with error: {e}")
        })?;
        let name = metadata.name.clone();

        let img_filepath = Path::new(assets_dir)
            .join(img_filename)
            .to_str()
            .expect("Failed to convert image path from unicode.")
            .to_string();

        let animation_filename = if !animation_filenames.is_empty() {
            let animation_filepath = Path::new(assets_dir)
                .join(&animation_filenames[0])
                .to_str()
                .expect("Failed to convert image path from unicode.")
                .to_string();

            Some(animation_filepath)
        } else {
            None
        };

        let animation_hash = if let Some(animation_file) = &animation_filename {
            let encoded_filename = encode(animation_file)?;
            Some(encoded_filename)
        } else {
            None
        };

        let asset_pair = AssetPair {
            name,
            metadata: metadata_filepath.clone(),
            metadata_hash: encode(&metadata_filepath)?,
            image: img_filepath.clone(),
            image_hash: encode(&img_filepath)?,
            animation_hash,
            animation: animation_filename,
        };

        asset_pairs.insert(i.parse::<usize>().unwrap(), asset_pair);
    }

    Ok(asset_pairs)
}

fn encode(file: &str) -> Result<String> {
    let input = File::open(file)?;
    let mut reader = BufReader::new(input);
    let mut context = Context::new(&SHA256);
    let mut buffer = [0; 1024];

    loop {
        let count = reader.read(&mut buffer)?;
        if count == 0 {
            break;
        }
        context.update(&buffer[..count]);
    }

    Ok(HEXLOWER.encode(context.finish().as_ref()))
}

pub fn get_updated_metadata(
    metadata_file: &str,
    image_link: &str,
    animation_link: Option<String>,
) -> Result<String> {
    let mut metadata: Metadata = {
        let m = OpenOptions::new()
            .read(true)
            .open(metadata_file)
            .map_err(|e| {
                anyhow!("Failed to read metadata file '{metadata_file}' with error: {e}")
            })?;
        serde_json::from_reader(&m)?
    };

    for file in &mut metadata.properties.files {
        if file.uri.eq(&metadata.image) {
            file.uri = image_link.to_string();
        }
        if let Some(ref animation_link) = animation_link {
            if let Some(ref animation_url) = metadata.animation_url {
                if file.uri.eq(animation_url) {
                    file.uri = animation_link.to_string();
                }
            }
        }
    }

    metadata.image = image_link.to_string();
    metadata.animation_url = animation_link;

    Ok(serde_json::to_string(&metadata).unwrap())
}<|MERGE_RESOLUTION|>--- conflicted
+++ resolved
@@ -29,7 +29,6 @@
     Animation,
 }
 
-<<<<<<< HEAD
 pub struct AssetInfo {
     pub asset_id: String,
     pub file_path: String,
@@ -38,10 +37,7 @@
     pub content_type: String,
 }
 
-#[derive(Debug, Clone)]
-=======
 #[derive(Debug, Clone, Serialize)]
->>>>>>> c1773f12
 pub struct AssetPair {
     pub name: String,
     pub metadata: String,
