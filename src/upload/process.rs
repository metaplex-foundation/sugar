--- conflicted
+++ resolved
@@ -16,34 +16,6 @@
 use crate::utils::*;
 use crate::validate::format::Metadata;
 
-<<<<<<< HEAD
-=======
-/// A trait for storage upload handlers.
-#[async_trait]
-pub trait UploadHandler {
-    /// Prepares the upload of the specified image/metadata files.
-    async fn prepare(
-        &self,
-        sugar_config: &SugarConfig,
-        assets: &HashMap<isize, AssetPair>,
-        image_indices: &[isize],
-        metadata_indices: &[isize],
-        animation_indices: &[isize],
-    ) -> Result<()>;
-
-    /// Upload the data to a (permanent) storage.
-    async fn upload_data(
-        &self,
-        sugar_config: &SugarConfig,
-        assets: &HashMap<isize, AssetPair>,
-        cache: &mut Cache,
-        indices: &[isize],
-        data_type: DataType,
-        interrupted: Arc<AtomicBool>,
-    ) -> Result<Vec<UploadError>>;
-}
-
->>>>>>> 6a89663c
 pub struct UploadArgs {
     pub assets_dir: String,
     pub config: String,
@@ -91,7 +63,6 @@
     for (index, pair) in &asset_pairs {
         match cache.items.get_mut(&index.to_string()) {
             Some(item) => {
-<<<<<<< HEAD
                 let image_changed =
                     !&item.image_hash.eq(&pair.image_hash) || item.image_link.is_empty();
 
@@ -105,44 +76,13 @@
                     // triggers the image upload
                     item.image_hash = pair.image_hash.clone();
                     item.image_link = String::new();
-=======
-                // determining animation condition
-                let animation_condition =
-                    if item.animation_hash.is_some() && item.animation_link.as_ref().is_some() {
-                        !item.animation_hash.eq(&pair.animation_hash)
-                            || item.animation_link.as_ref().unwrap().is_empty()
-                    } else {
-                        false
-                    };
-
-                // has the image file changed?
-                if !&item.image_hash.eq(&pair.image_hash) || item.image_link.is_empty() {
-                    // we replace the entire item to trigger the image and metadata upload
-                    let item_clone = item.clone();
-                    cache
-                        .items
-                        .insert(index.to_string(), pair.clone().into_cache_item());
-                    // we need to upload both image/metadata
->>>>>>> 6a89663c
                     indices.image.push(*index);
                 }
 
-<<<<<<< HEAD
                 if animation_changed {
                     // triggers the animation upload
                     item.animation_hash = pair.animation_hash.clone();
                     item.animation_link = None;
-=======
-                    if item_clone.animation_hash.is_some() || item_clone.animation_link.is_some() {
-                        indices.animation.push(*index);
-                    }
-                } else if animation_condition {
-                    // we replace the entire item to trigger the image and metadata upload
-                    cache
-                        .items
-                        .insert(index.to_string(), pair.clone().into_cache_item());
-                    // we need to upload both image/metadata
->>>>>>> 6a89663c
                     indices.animation.push(*index);
                 }
 
@@ -252,23 +192,7 @@
         let pb = spinner_with_style();
         pb.set_message("Connecting...");
 
-<<<<<<< HEAD
         let storage = uploader::initialize(&sugar_config, &config_data).await?;
-=======
-        let handler = match config_data.upload_method {
-            UploadMethod::Bundlr => Box::new(
-                BundlrHandler::initialize(&get_config_data(&args.config)?, &sugar_config).await?,
-            ) as Box<dyn UploadHandler>,
-            UploadMethod::AWS => {
-                Box::new(AWSHandler::initialize(&get_config_data(&args.config)?).await?)
-                    as Box<dyn UploadHandler>
-            }
-            UploadMethod::NftStorage => {
-                Box::new(NftStorageHandler::initialize(&get_config_data(&args.config)?).await?)
-                    as Box<dyn UploadHandler>
-            }
-        };
->>>>>>> 6a89663c
 
         pb.finish_with_message("Connected");
 
