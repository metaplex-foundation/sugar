pub use mpl_token_metadata::state::{
    MAX_CREATOR_LEN, MAX_CREATOR_LIMIT, MAX_NAME_LENGTH, MAX_SYMBOL_LENGTH, MAX_URI_LENGTH,
};

use console::Emoji;

/// Metaplex program id.
pub const METAPLEX_PROGRAM_ID: &str = "metaqbxxUerdq28cj1RbAWkYQm3ybzjb6a8bt518x1s";

/// Candy Machine V2 program id.
pub const CANDY_MACHINE_V2: &str = "cndy3Z4yapfJBmL3ShUp5exZKqR3z33thTzeNMm2gRZ";

/// Civic gateway program id.
pub const CIVIC: &str = "gatem74V238djXdzWnJf94Wo1DcnuGkfijbf3AuBhfs";

/// Start index of the config data in the PDA (offset calculated in bytes).
pub const CONFIG_ARRAY_START: usize = 8 +   // key
    32 +                                    // authority
    32 +                                    // wallet
    33 +                                    // token mint
    4 + 6 +                                 // uuid
    8 +                                     // price
    8 +                                     // items available
    9 +                                     // go live
    10 +                                    // end settings
    4 + MAX_SYMBOL_LENGTH +                 // u32 len + symbol
    2 +                                     // seller fee basis points
    4 + MAX_CREATOR_LIMIT*MAX_CREATOR_LEN + // optional + u32 len + actual vec
    8 +                                     // max supply
    1 +                                     // is mutable
    1 +                                     // retain authority
    1 +                                     // option for hidden setting
    4 + MAX_NAME_LENGTH +                   // name length
    4 + MAX_URI_LENGTH +                    // uri length
    32 +                                    // hash
    4 +                                     // max number of lines
    8 +                                     // items redeemed
    1 +                                     // whitelist option
    1 +                                     // whitelist mint mode
    1 +                                     // allow presale
    9 +                                     // discount price
    32 +                                    // mint key for whitelist
    1 + 32 + 1                              // gatekeeper
;

/// Default length (in bytes) of a config line.
pub const CONFIG_LINE_SIZE: usize = 4 + MAX_NAME_LENGTH + 4 + MAX_URI_LENGTH;

pub const CONFIG_CHUNK_SIZE: usize = 10;

pub const CONFIG_NAME_OFFSET: usize = 2;

pub const CONFIG_URI_OFFSET: usize = 40;

pub const STRING_LEN_SIZE: usize = 4;

pub const MINT_LAYOUT: u64 = 82;

/// Default path for assets folder.
pub const DEFAULT_ASSETS: &str = "assets";

/// Default path for cache file.
pub const DEFAULT_CACHE: &str = "cache.json";

/// Default path for config file.
pub const DEFAULT_CONFIG: &str = "config.json";

/// Default path for kaypair file.
pub const DEFAULT_KEYPATH: &str = "~/.config/solana/id.json";

/// Bundlr devnet endpoint.
pub const BUNDLR_DEVNET: &str = "https://devnet.bundlr.network";

/// Bundlr mainnet endpoint.
pub const BUNDLR_MAINNET: &str = "https://node1.bundlr.network";

/// Default RPC endpoint for devnet.
pub const DEFAULT_RPC_DEVNET: &str = "https://psytrbhymqlkfrhudd.dev.genesysgo.net:8899/";

pub const LOOKING_GLASS_EMOJI: Emoji<'_, '_> = Emoji("🔍 ", "");

pub const CANDY_EMOJI: Emoji<'_, '_> = Emoji("🍬 ", "");

pub const COMPUTER_EMOJI: Emoji<'_, '_> = Emoji("🖥  ", "");

pub const PAPER_EMOJI: Emoji<'_, '_> = Emoji("📝 ", "");

<<<<<<< HEAD
pub const UPLOAD_EMOJI: Emoji<'_, '_> = Emoji("⬆️ ", "");

pub const CONFETTI_EMOJI: Emoji<'_, '_> = Emoji("🎉 ", "");
=======
pub const PAYMENT_EMOJI: Emoji<'_, '_> = Emoji("💵 ", "");

pub const UPLOAD_EMOJI: Emoji<'_, '_> = Emoji("📤 ", "");

pub const WITHDRAW_EMOJI: Emoji<'_, '_> = Emoji("🏧 ", "");
>>>>>>> 7c291616
<|MERGE_RESOLUTION|>--- conflicted
+++ resolved
@@ -85,14 +85,12 @@
 
 pub const PAPER_EMOJI: Emoji<'_, '_> = Emoji("📝 ", "");
 
-<<<<<<< HEAD
 pub const UPLOAD_EMOJI: Emoji<'_, '_> = Emoji("⬆️ ", "");
 
 pub const CONFETTI_EMOJI: Emoji<'_, '_> = Emoji("🎉 ", "");
-=======
+
 pub const PAYMENT_EMOJI: Emoji<'_, '_> = Emoji("💵 ", "");
 
 pub const UPLOAD_EMOJI: Emoji<'_, '_> = Emoji("📤 ", "");
 
-pub const WITHDRAW_EMOJI: Emoji<'_, '_> = Emoji("🏧 ", "");
->>>>>>> 7c291616
+pub const WITHDRAW_EMOJI: Emoji<'_, '_> = Emoji("🏧 ", "");