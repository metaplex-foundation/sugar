--- conflicted
+++ resolved
@@ -108,17 +108,12 @@
             .get_mut(&i.to_string())
             .expect("Failed to get item from config.");
 
-<<<<<<< HEAD
-        if let Err(err) = items_match(cache_item, &on_chain_item) {
-            cache_item.on_chain = false;
-            errors.push((i.to_string(), err.to_string()));
+        if config_data.hidden_settings.is_none() {
+            if let Err(err) = items_match(cache_item, &on_chain_item) {
+                cache_item.on_chain = false;
+                errors.push((i.to_string(), err.to_string()));
+            }
         }
-=======
-        if config_data.hidden_settings.is_none() && !items_match(cache_item, &on_chain_item) {
-            cache_item.on_chain = false;
-            invalid_items.push(cache_item.clone());
-        };
->>>>>>> b952ad58
 
         pb.inc(1);
         thread::sleep(Duration::from_micros(step));
