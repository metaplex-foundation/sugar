use crate::common::{SetupError, CANDY_EMOJI, CANDY_MACHINE_V2, CONFETTI_EMOJI};
use crate::config::{
    go_live_date_as_timestamp, ConfigData, Creator, EndSettingType, EndSettings, GatekeeperConfig,
    HiddenSettings, UploadMethod, WhitelistMintMode, WhitelistMintSettings,
};
use crate::setup::{setup_client, sugar_setup};
use crate::{constants::DEFAULT_ASSETS, upload::count_files};
use anchor_client::solana_sdk::{
    program_pack::{IsInitialized, Pack},
    pubkey::Pubkey,
};
use anyhow::Result;
use console::{style, Style};
use dialoguer::Confirm;
use dialoguer::{theme::ColorfulTheme, Input, MultiSelect, Select};
use spl_token::state::{Account, Mint};
use std::fs::OpenOptions;
use std::{path::Path, str::FromStr, sync::Arc};
use url::Url;

pub struct CreateConfigArgs {
    pub keypair: Option<String>,
    pub rpc_url: Option<String>,
    pub config: Option<String>,
}

pub fn process_create_config(args: CreateConfigArgs) -> Result<()> {
<<<<<<< HEAD
    let mut config: ConfigData = ConfigData::default();
=======
    let mut config_data: ConfigData = ConfigData::default();
>>>>>>> aa950bb5
    let theme = ColorfulTheme {
        prompt_style: Style::new(),
        ..Default::default()
    };

    let pubkey_validator = |input: &String| -> Result<(), String> {
        if Pubkey::from_str(input).is_err() {
            Err(format!("Couldn't parse input of '{}' to a pubkey!", input))
        } else {
            Ok(())
        }
    };

    let float_validator = |input: &String| -> Result<(), String> {
        if input.parse::<f64>().is_err() {
            Err(format!(
                "Couldn't parse price input of '{}' to a float!",
                input
            ))
        } else {
            Ok(())
        }
    };
    let number_validator = |input: &String| -> Result<(), String> {
        if input.parse::<u64>().is_err() || input.parse::<u8>().is_err() {
            Err(format!("Couldn't parse input of '{}' to a number!", input))
        } else {
            Ok(())
        }
    };

    let date_validator = |input: &String| -> Result<(), String> {
        if go_live_date_as_timestamp(input).is_err() {
            Err(format!("Couldn't parse input of '{}' to a date!", input))
        } else {
            Ok(())
        }
    };
    let url_validator = |input: &String| -> Result<(), String> {
        if Url::parse(input).is_err() {
            Err(format!(
                "Couldn't parse input of '{}' to a valid uri!",
                input
            ))
        } else {
            Ok(())
        }
    };

    println!(
        "{}{} {}",
        CANDY_EMOJI,
        style("Sugar Interactive Config Maker")
            .bold()
            .cyan()
            .underlined(),
        CANDY_EMOJI
    );
    println!(
        "{}{}{}\n",
        style("Check out our Candy Machine config docs at ").magenta(),
        style("https://docs.metaplex.com/candy-machine-v2/configuration")
            .bold()
            .underlined()
            .magenta(),
        style(" to learn about the options!").magenta()
    );

    config_data.price = Input::with_theme(&theme)
        .with_prompt("What is the price of each NFT?")
        .validate_with(float_validator)
        .interact()
        .unwrap()
        .parse::<f64>()
        .expect("Failed to parse string into u64 that should have already been validated.");

    let num_files = count_files(DEFAULT_ASSETS);
    let num_files_ok = num_files.as_ref().map(|num| num % 2 == 0).unwrap_or(false);
    config_data.number = if num_files_ok && Confirm::with_theme(&theme)
        .with_prompt(
            format!(
                "I found {} file pairs in the default assets directory. Is this how many NFTs you will have in your candy machine?", num_files.as_ref().unwrap() / 2
            )
        )
        .interact()? {
        (num_files.unwrap() / 2) as u64
    } else {
        Input::with_theme(&theme)
            .with_prompt("How many NFTs will you have in your candy machine?")
            .validate_with(number_validator)
            .interact()
            .unwrap().parse::<u64>().expect("Failed to parse number into u64 that should have already been validated.")
    };

    config_data.go_live_date = Input::with_theme(&theme)
        .with_prompt("What is your go live date? Enter it in RFC 3339 format, i.e., \"2022-02-25T13:00:00Z\", which is 1:00 PM UTC on Feburary 25, 2022.")
        .validate_with(date_validator)
        .interact()
        .unwrap();

    let num_creators = Input::with_theme(&theme)
        .with_prompt("How many creators do you have? (Max limit of 4)")
        .validate_with(number_validator)
        .validate_with({
            |input: &String| match input.parse::<u8>().unwrap() {
                1 | 2 | 3 | 4 => Ok(()),
                _ => Err("Number of creators must be between 1 and 4, inclusive!"),
            }
        })
        .interact()
        .unwrap()
        .parse::<u8>()
        .expect("Failed to parse number into u8 that should have already been validated.");

    let mut total_share = 0;

    (0..num_creators).into_iter().for_each(|i| {
        let address = Pubkey::from_str(
            &Input::with_theme(&theme)
                .with_prompt(format!("Enter creator address #{}", i + 1))
                .validate_with(pubkey_validator)
                .interact()
                .unwrap(),
        )
            .expect("Failed to parse string into pubkey that should have already been validated.");

        let share = Input::with_theme(&theme)
            .with_prompt(format!(
                "Enter royalty percentage share for creator #{} (i.e. 70). Total shares must add to 100!",
                i + 1
            ))
            .validate_with(number_validator)
            .validate_with({
                |input: &String| -> Result<(), &str> {
                    if input.parse::<u8>().unwrap() + total_share > 100 {
                        Err("Royalty share total has exceeded 100 percent!")
                    } else if i == num_creators && input.parse::<u8>().unwrap() + total_share != 100 {
                        Err("Royalty share for all creators must total 100 percent!")
                    } else {
                        Ok(())
                    }
                }
            })
            .interact()
            .unwrap()
            .parse::<u8>()
            .expect("Failed to parse number into u64 that should have already been validated.");

        total_share += share;
        let creator = Creator { address, share };
        config_data.creators.push(creator);
    });

    const GATEKEEPER_INDEX: usize = 0;
    const SPL_INDEX: usize = 1;
    const WL_INDEX: usize = 2;
    const END_SETTINGS_INDEX: usize = 3;
    const HIDDEN_SETTINGS_INDEX: usize = 4;
    let extra_functions_options = vec![
        "Gatekeeper",
        "SPL Token Mint",
        "Whitelist Mint",
        "End Settings",
        "Hidden Settings",
    ];

    let choices = MultiSelect::with_theme(&theme)
        .with_prompt(
            "Which extra features do you want to use? (Use spacebar to select options you want. Hit enter for when done.)",
        )
        .items(&extra_functions_options)
        .interact()?;

    config_data.gatekeeper = if choices.contains(&GATEKEEPER_INDEX) {
        let gatekeeper_options = vec!["Civic Pass", "Verify by Encore"];
        let civic_network =
            Pubkey::from_str("ignREusXmGrscGNUesoU9mxfds9AiYTezUKex2PsZV6").unwrap();
        let encore_network =
            Pubkey::from_str("tibePmPaoTgrs929rWpu755EXaxC7M3SthVCf6GzjZt").unwrap();
        let selection = Select::with_theme(&theme)
            .with_prompt("Which gatekeeper do you want to use? Check https://docs.metaplex.com/candy-machine-v2/configuration#provider-networks for more info.")
            .items(&gatekeeper_options)
            .default(0)
            .interact()?;
        let gatekeeper_network = match selection {
            0 => civic_network,
            1 => encore_network,
            _ => civic_network,
        };

        let expire_on_use = Confirm::with_theme(&theme)
            .with_prompt("To help prevent bots even more, do you want to expire the gateway token on each mint?").interact()?;
        Some(GatekeeperConfig::new(gatekeeper_network, expire_on_use))
    } else {
        None
    };

    let pid = CANDY_MACHINE_V2.parse().expect("Failed to parse PID");
    let sugar_config = match sugar_setup(args.keypair, args.rpc_url) {
        Ok(sugar_config) => sugar_config,
        Err(err) => {
            return Err(SetupError::SugarSetupError(err.to_string()).into());
        }
    };
    let client = Arc::new(setup_client(&sugar_config)?);
    let program = client.program(pid);
    let payer = program.payer();

    if choices.contains(&SPL_INDEX) {
        config_data.sol_treasury_account = None;
        config_data.spl_token = Some(
            Pubkey::from_str(
                &Input::with_theme(&theme)
                    .with_prompt("What is your SPL token mint?")
                    .validate_with(pubkey_validator)
                    .validate_with(|input: &String| -> Result<(), &str> {
                        let pubkey = Pubkey::from_str(&input).unwrap();
                        let token_data = program.rpc().get_account_data(&pubkey).unwrap();
                        let token_mint = Mint::unpack_from_slice(&token_data).unwrap();
                        if !token_mint.is_initialized {
                            Err("The specified spl-token is not initialized.")
                        } else {
                            Ok(())
                        }
                    })
                    .interact()
                    .unwrap(),
            )
            .expect("Failed to parse string into pubkey that should have already been validated."),
        );
        config_data.spl_token_account = Some(
            Pubkey::from_str(
                &Input::with_theme(&theme)
                    .with_prompt("What is your SPL token account address (the account that will hold the SPL token mints)?")
                    .validate_with(pubkey_validator)
                    .validate_with(|input: &String| -> Result<(), &str> {
                        let pubkey = Pubkey::from_str(&input).unwrap();
                        let ata_data = program
                .rpc()
                .get_account_data(&pubkey).unwrap();
            let ata_account = Account::unpack_unchecked(&ata_data).unwrap();
            let is_initialized = IsInitialized::is_initialized(&ata_account);
            if !is_initialized {
               Err("The specified spl-token-account is not initialized")
            } else {
                Ok(())
            }
                    })
                    .interact()
                    .unwrap(),
            )
                .expect("Failed to parse string into pubkey that should have already been validated."),
        )
    } else {
        config_data.spl_token = None;
        config_data.spl_token_account = None;
        config_data.sol_treasury_account = Some(
            Pubkey::from_str(
                &Input::with_theme(&theme)
                    .with_prompt("What is your SOL treasury address?")
                    .validate_with(pubkey_validator)
                    .interact()
                    .unwrap(),
            )
            .expect("Failed to parse string into pubkey that should have already been validated."),
        );
    };

    config_data.whitelist_mint_settings = if choices.contains(&WL_INDEX) {
        let mint = Pubkey::from_str(
            &Input::with_theme(&theme)
                .with_prompt("What is your WL token mint address?")
                .validate_with(pubkey_validator)
                .interact()
                .unwrap(),
        )
        .expect("Failed to parse string into pubkey that should have already been validated.");

        let whitelist_mint_mode: WhitelistMintMode = if Confirm::with_theme(&theme)
            .with_prompt("Do you want the whitelist token to be burned each time someone mints?")
            .interact()?
        {
            WhitelistMintMode::BurnEveryTime
        } else {
            WhitelistMintMode::NeverBurn
        };

        let presale = Confirm::with_theme(&theme)
            .with_prompt("Do you want to have a presale mint with your whitelist token?")
            .interact()?;
        let discount_price: Option<f64> = if presale {
            Some(
                Input::with_theme(&theme)
                    .with_prompt("What is the discount price for the presale?")
                    .validate_with(float_validator)
                    .interact()
                    .unwrap()
                    .parse::<f64>()
                    .expect(
                        "Failed to parse string into f64 that should have already been validated.",
                    ),
            )
        } else {
            None
        };
        Some(WhitelistMintSettings::new(
            whitelist_mint_mode,
            mint,
            presale,
            discount_price,
        ))
    } else {
        None
    };

    config_data.end_settings = if choices.contains(&END_SETTINGS_INDEX) {
        let end_settings_options = vec!["Date", "Amount"];
        let end_setting_type = match Select::with_theme(&theme)
            .with_prompt("What end settings type do you want to use?")
            .items(&end_settings_options)
            .default(0)
            .interact()
            .unwrap()
        {
            0 => EndSettingType::Date,
            1 => EndSettingType::Amount,
            _ => EndSettingType::Date,
        };

        let number = match end_setting_type {
            EndSettingType::Amount => Input::with_theme(&theme)
                .with_prompt("What is your end settings ammount?")
                .validate_with(number_validator)
                .validate_with(|num: &String| {
                    if num.parse::<u64>().unwrap() < config_data.number {
                        Ok(())
                    } else {
                        Err("Your end settings ammount can't be more than the number of items in your candy machine!")
                    }
                })
                .interact()
                .unwrap()
                .parse::<u64>()
                .expect("Failed to parse number into u64 that should have already been validated."),
            EndSettingType::Date => {
                let date = Input::with_theme(&theme)
                    .with_prompt("What is your end settings date? Enter it in RFC 3339 format, i.e., \"2022-02-25T13:00:00Z\", which is 1:00 PM UTC on Feburary 25, 2022.")
                    .validate_with(date_validator)
                    .interact()
                    .unwrap();
                go_live_date_as_timestamp(&date).expect("Failed to parse string into timestamp that should have already been validated!") as u64
            }
        };

        Some(EndSettings::new(end_setting_type, number))
    } else {
        None
    };

    config_data.hidden_settings = if choices.contains(&HIDDEN_SETTINGS_INDEX) {
        let name = Input::with_theme(&theme)
            .with_prompt("What is your hidden settings name?")
            .validate_with(|name: &String| {
                if name.len() > 27 {
                    Err("Your hidden settings name probably can't be longer than 27 characters!")
                } else {
                    Ok(())
                }
            })
            .interact()
            .unwrap();
        let uri = Input::with_theme(&theme)
            .with_prompt("What is your hidden settings uri?")
            .validate_with(|uri: &String| {
                if uri.len() > 200 {
                    Err("Your uri can't be longer than 200 characters!")
                } else {
                    Ok(())
                }
            })
            .validate_with(url_validator)
            .interact()
            .unwrap();
        let hash = Input::with_theme(&theme)
            .with_prompt("What is your hidden settings hash?")
            .validate_with(|name: &String| {
                if name.len() != 32 {
                    Err("Your hidden settings hash has to be 32 characters long!")
                } else {
                    Ok(())
                }
            })
            .interact()
            .unwrap();
        Some(HiddenSettings::new(name, uri, hash))
    } else {
        None
    };

    let upload_options = vec!["Bundlr", "Arloader", "Metaplex"];
    config_data.upload_method = match Select::with_theme(&theme)
        .with_prompt("What upload method do you want to use?")
        .items(&upload_options)
        .default(0)
        .interact()
        .unwrap()
    {
        0 => UploadMethod::Bundlr,
        1 => UploadMethod::Arloader,
        2 => UploadMethod::Metaplex,
        _ => UploadMethod::Bundlr,
    };
    config_data.retain_authority = Confirm::with_theme(&theme).with_prompt("Do you want to retain update authority on your NFTs? We HIGHLY reccomend you choose yes!").interact()?;
    config_data.is_mutable = Confirm::with_theme(&theme)
        .with_prompt("Do you want your NFTs to remain mutable? We HIGHLY recommend you choose yes!")
        .interact()?;

    println!();
    let mut save_file = true;
    if Path::new("./config.json").is_file() {
        save_file = Select::with_theme(&theme)
            .with_prompt("The file \"config.json\" already exists in the current directory! Do you want to overwrite it with the new config or log the new config to the console?")
            .items(&["Overwrite the file", "Log to console"])
            .default(0)
            .interact()
            .unwrap() == 0;
        println!();
    }

    if save_file {
        let file = match args.config {
            Some(config) => {
                let path = format!("{}", &config);
                OpenOptions::new()
                    .write(true)
                    .create(true)
                    .truncate(true)
                    .open(Path::new(&path))
            }
            None => OpenOptions::new()
                .write(true)
                .create(true)
                .truncate(true)
                .open("./config.json"),
        };

        match file {
            Ok(f) => {
                println!("{}", style("Saving config info file...").dim());
                serde_json::to_writer_pretty(f, &config_data)
                    .expect("Unable to convert config to JSON!");
                println!(
                    "{}{} {}",
                    CONFETTI_EMOJI,
                    style("Successfully generated the config file!")
                        .bold()
                        .green(),
                    CONFETTI_EMOJI
                )
            }

            Err(_) => {
                println!(
                    "{}",
                    style("Error creating config file! Logging config to console!\n")
                        .bold()
                        .red()
                );
                println!(
                    "{}",
                    style(
                        serde_json::to_string_pretty(&config_data)
                            .expect("Unable to convert config to JSON!")
                    )
                    .red()
                );
            }
        }
    } else {
        println!("{}", style("Logging config to console!\n").dim());
        println!(
            "{}",
            style(
                serde_json::to_string_pretty(&config_data)
                    .expect("Unable to convert config to JSON!")
            )
            .green()
        );
    }

    Ok(())
}<|MERGE_RESOLUTION|>--- conflicted
+++ resolved
@@ -4,16 +4,13 @@
     HiddenSettings, UploadMethod, WhitelistMintMode, WhitelistMintSettings,
 };
 use crate::setup::{setup_client, sugar_setup};
+use crate::utils::{check_spl_token, check_spl_token_account};
 use crate::{constants::DEFAULT_ASSETS, upload::count_files};
-use anchor_client::solana_sdk::{
-    program_pack::{IsInitialized, Pack},
-    pubkey::Pubkey,
-};
+use anchor_client::solana_sdk::pubkey::Pubkey;
 use anyhow::Result;
 use console::{style, Style};
 use dialoguer::Confirm;
 use dialoguer::{theme::ColorfulTheme, Input, MultiSelect, Select};
-use spl_token::state::{Account, Mint};
 use std::fs::OpenOptions;
 use std::{path::Path, str::FromStr, sync::Arc};
 use url::Url;
@@ -25,11 +22,7 @@
 }
 
 pub fn process_create_config(args: CreateConfigArgs) -> Result<()> {
-<<<<<<< HEAD
-    let mut config: ConfigData = ConfigData::default();
-=======
     let mut config_data: ConfigData = ConfigData::default();
->>>>>>> aa950bb5
     let theme = ColorfulTheme {
         prompt_style: Style::new(),
         ..Default::default()
@@ -236,7 +229,6 @@
     };
     let client = Arc::new(setup_client(&sugar_config)?);
     let program = client.program(pid);
-    let payer = program.payer();
 
     if choices.contains(&SPL_INDEX) {
         config_data.sol_treasury_account = None;
@@ -245,15 +237,8 @@
                 &Input::with_theme(&theme)
                     .with_prompt("What is your SPL token mint?")
                     .validate_with(pubkey_validator)
-                    .validate_with(|input: &String| -> Result<(), &str> {
-                        let pubkey = Pubkey::from_str(&input).unwrap();
-                        let token_data = program.rpc().get_account_data(&pubkey).unwrap();
-                        let token_mint = Mint::unpack_from_slice(&token_data).unwrap();
-                        if !token_mint.is_initialized {
-                            Err("The specified spl-token is not initialized.")
-                        } else {
-                            Ok(())
-                        }
+                    .validate_with(|input: &String| -> Result<(), String> {
+                        check_spl_token(&program, &input)
                     })
                     .interact()
                     .unwrap(),
@@ -265,18 +250,8 @@
                 &Input::with_theme(&theme)
                     .with_prompt("What is your SPL token account address (the account that will hold the SPL token mints)?")
                     .validate_with(pubkey_validator)
-                    .validate_with(|input: &String| -> Result<(), &str> {
-                        let pubkey = Pubkey::from_str(&input).unwrap();
-                        let ata_data = program
-                .rpc()
-                .get_account_data(&pubkey).unwrap();
-            let ata_account = Account::unpack_unchecked(&ata_data).unwrap();
-            let is_initialized = IsInitialized::is_initialized(&ata_account);
-            if !is_initialized {
-               Err("The specified spl-token-account is not initialized")
-            } else {
-                Ok(())
-            }
+                    .validate_with(|input: &String| -> Result<(), String> {
+                   check_spl_token_account(&program, &input)
                     })
                     .interact()
                     .unwrap(),
