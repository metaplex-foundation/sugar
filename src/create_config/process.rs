use anchor_lang::prelude::Pubkey;
use anyhow::Result;
use console::{style, Style};
use dialoguer::Confirm;
use dialoguer::{theme::ColorfulTheme, Input, MultiSelect, Select};
use std::{
    default::Default,
    fs::{File, OpenOptions},
    path::{Path, PathBuf},
    str::FromStr,
    sync::Arc,
};
use url::Url;

use crate::common::{CANDY_EMOJI, CANDY_MACHINE_V2, CONFETTI_EMOJI};
use crate::config::{
    go_live_date_as_timestamp, ConfigData, Creator, EndSettingType, EndSettings, GatekeeperConfig,
    HiddenSettings, UploadMethod, WhitelistMintMode, WhitelistMintSettings,
};
use crate::setup::{setup_client, sugar_setup};
use crate::utils::{check_spl_token, check_spl_token_account};
use crate::validate::Metadata;
use crate::{constants::*, upload::count_files};

/// Default name of the first metadata file.
const DEFAULT_METADATA: &str = "0.json";

/// Default value to represent an invalid seller fee basis points.
const INVALID_SELLER_FEE: u16 = std::u16::MAX;

pub struct CreateConfigArgs {
    pub keypair: Option<String>,
    pub rpc_url: Option<String>,
    pub config: Option<String>,
    pub assets_dir: String,
}

pub fn process_create_config(args: CreateConfigArgs) -> Result<()> {
    let mut config_data: ConfigData = ConfigData::default();
    let theme = ColorfulTheme {
        prompt_style: Style::new(),
        checked_item_prefix: style("✔".to_string())
            .for_stderr()
            .green()
            .force_styling(true),
        unchecked_item_prefix: style("✔".to_string())
            .for_stderr()
            .black()
            .force_styling(true),
        ..Default::default()
    };

    // validators

    let pubkey_validator = |input: &String| -> Result<(), String> {
        if Pubkey::from_str(input).is_err() {
            Err(format!("Couldn't parse input of '{}' to a pubkey!", input))
        } else {
            Ok(())
        }
    };

    let float_validator = |input: &String| -> Result<(), String> {
        if input.parse::<f64>().is_err() {
            Err(format!(
                "Couldn't parse price input of '{}' to a float!",
                input
            ))
        } else {
            Ok(())
        }
    };
    let number_validator = |input: &String| -> Result<(), String> {
        if input.parse::<u64>().is_err() || input.parse::<u8>().is_err() {
            Err(format!("Couldn't parse input of '{}' to a number!", input))
        } else {
            Ok(())
        }
    };

    let date_validator = |input: &String| -> Result<(), String> {
        if go_live_date_as_timestamp(input).is_err() {
            Err(format!("Couldn't parse input of '{}' to a date!", input))
        } else {
            Ok(())
        }
    };
    let url_validator = |input: &String| -> Result<(), String> {
        if Url::parse(input).is_err() {
            Err(format!(
                "Couldn't parse input of '{}' to a valid uri!",
                input
            ))
        } else {
            Ok(())
        }
    };
    let symbol_validator = |input: &String| -> Result<(), String> {
        if input.len() > 10 {
            Err(String::from("Symbol must be 10 characters or less!"))
        } else {
            Ok(())
        }
    };
    let seller_fee_basis_points_validator = |input: &String| -> Result<(), String> {
        let value = match input.parse::<u16>() {
            Ok(value) => value,
            Err(_) => return Err(format!("Couldn't parse input of '{}' to a number!", input)),
        };
        if value > 10_000 {
            Err(String::from(
                "Seller fee basis points must be 10,000 or less!",
            ))
        } else {
            Ok(())
        }
    };

    println!(
        "{} {}Sugar interactive config maker",
        style("[1/2]").bold().dim(),
        CANDY_EMOJI
    );

    println!(
        "\n{}",
        style("Check out our Candy Machine config docs to learn about the options:")
            .magenta()
            .bold()
            .dim()
    );
    println!(
        "  -> {}\n",
        style("https://docs.metaplex.com/candy-machine-v2/configuration")
            .bold()
            .underlined()
    );

    // checks if we have an assets dir and count the number of files
    // assumes 0 in case of error since assets_dir is optional
    let num_files = match count_files(&args.assets_dir) {
        Ok(number) => number,
        _ => 0,
    };

    let mut symbol: String = Default::default();
    let mut seller_fee = INVALID_SELLER_FEE;

    if num_files > 0 {
        // loads the default values from the first metadata file
        let metadata_file = PathBuf::from(&args.assets_dir)
            .join(DEFAULT_METADATA)
            .to_str()
            .expect("Failed to convert metadata path from unicode.")
            .to_string();

        let m = File::open(&metadata_file)?;
        let metadata: Metadata = serde_json::from_reader(m)?;

        symbol = metadata.symbol;
        seller_fee = metadata.seller_fee_basis_points;
    }

    // price

    config_data.price = Input::with_theme(&theme)
        .with_prompt("What is the price of each NFT?")
        .validate_with(float_validator)
        .interact()
        .unwrap()
        .parse::<f64>()
        .expect("Failed to parse string into u64 that should have already been validated.");

    // number

    config_data.number = if (num_files % 2) == 0 && Confirm::with_theme(&theme)
        .with_prompt(
            format!(
                "I found {} file pairs in \"{}\". Is this how many NFTs you will have in your candy machine?", num_files / 2, args.assets_dir,
            )
        )
        .interact()? {
        (num_files / 2) as u64
    } else {
        Input::with_theme(&theme)
            .with_prompt("How many NFTs will you have in your candy machine?")
            .validate_with(number_validator)
            .interact()
            .unwrap().parse::<u64>().expect("Failed to parse number into u64 that should have already been validated.")
    };

    // symbol

    config_data.symbol = if !symbol.is_empty() && Confirm::with_theme(&theme)
        .with_prompt(
<<<<<<< HEAD
            format!(
                "I found symbol \"{}\" in your metadata file. Is this the symbol of your collection?", symbol,
            )
        )
        .interact()? {
        symbol
    } else {
        Input::with_theme(&theme)
            .with_prompt(
                "What is the symbol of your collection? (this must match what is in your asset files)",
            )
            .validate_with(symbol_validator)
            .interact()
            .unwrap()
    };
=======
            "What is the symbol of your collection? (This must match what's in your asset files.) Hit enter for no symbol.",
        )
        .allow_empty(true)
        .validate_with(symbol_validator)
        .interact()
        .unwrap();
>>>>>>> 1c3ef0d2

    // seller_fee_basis_points

    config_data.seller_fee_basis_points = if seller_fee != INVALID_SELLER_FEE && Confirm::with_theme(&theme)
        .with_prompt(
            format!(
                "I found value {} for seller fee basis points in your metadata file. Is this value correct?", seller_fee,
            )
        )
        .interact()? {
        seller_fee
    } else {
        Input::with_theme(&theme)
            .with_prompt(
                "What is the seller fee basis points? (this must match what is in your asset files)",
            )
            .validate_with(seller_fee_basis_points_validator)
            .interact()
            .unwrap()
            .parse::<u16>()
            .expect("Failed to parse number into u16 that should have already been validated.")
    };

    // go_live_date

    config_data.go_live_date = Input::with_theme(&theme)
        .with_prompt("What is your go live date? Enter it in RFC 3339 format, i.e., \"2022-02-25T13:00:00Z\", which is 1:00 PM UTC on Feburary 25, 2022.")
        .validate_with(date_validator)
        .interact()
        .unwrap();

    // creators

    let num_creators = Input::with_theme(&theme)
        .with_prompt("How many creator wallets do you have? (max limit of 4)")
        .validate_with(number_validator)
        .validate_with({
            |input: &String| match input.parse::<u8>().unwrap() {
                1 | 2 | 3 | 4 => Ok(()),
                _ => Err("Number of creator walltets must be between 1 and 4, inclusive!"),
            }
        })
        .interact()
        .unwrap()
        .parse::<u8>()
        .expect("Failed to parse number into u8 that should have already been validated.");

    let mut total_share = 0;

    (0..num_creators).into_iter().for_each(|i| {
        let address = Pubkey::from_str(
            &Input::with_theme(&theme)
                .with_prompt(format!("Enter creator wallet address #{}", i + 1))
                .validate_with(pubkey_validator)
                .interact()
                .unwrap(),
        )
            .expect("Failed to parse string into pubkey that should have already been validated.");

        let share = Input::with_theme(&theme)
            .with_prompt(format!(
                "Enter royalty percentage share for creator #{} (i.e. 70). Total shares must add to 100!",
                i + 1
            ))
            .validate_with(number_validator)
            .validate_with({
                |input: &String| -> Result<(), &str> {
                    if input.parse::<u8>().unwrap() + total_share > 100 {
                        Err("Royalty share total has exceeded 100 percent!")
                    } else if i == num_creators && input.parse::<u8>().unwrap() + total_share != 100 {
                        Err("Royalty share for all creators must total 100 percent!")
                    } else {
                        Ok(())
                    }
                }
            })
            .interact()
            .unwrap()
            .parse::<u8>()
            .expect("Failed to parse number into u64 that should have already been validated.");

        total_share += share;
        let creator = Creator { address, share };
        config_data.creators.push(creator);
    });

    const GATEKEEPER_INDEX: usize = 0;
    const SPL_INDEX: usize = 1;
    const WL_INDEX: usize = 2;
    const END_SETTINGS_INDEX: usize = 3;
    const HIDDEN_SETTINGS_INDEX: usize = 4;
    let extra_functions_options = vec![
        "Gatekeeper",
        "SPL Token Mint",
        "Whitelist Mint",
        "End Settings",
        "Hidden Settings",
    ];

    let choices = MultiSelect::with_theme(&theme)
        .with_prompt("Which extra features do you want to use? (use spacebar to select options you want and hit enter for when done)")
        .items(&extra_functions_options)
        .interact()?;

    // gatekeeper

    config_data.gatekeeper = if choices.contains(&GATEKEEPER_INDEX) {
        let gatekeeper_options = vec!["Civic Pass", "Verify by Encore"];
        let civic_network = Pubkey::from_str(CIVIC_NETWORK).unwrap();
        let encore_network = Pubkey::from_str(ENCORE_NETWORK).unwrap();
        let selection = Select::with_theme(&theme)
            .with_prompt("Which gatekeeper network do you want to use? Check https://docs.metaplex.com/candy-machine-v2/configuration#provider-networks for more info.")
            .items(&gatekeeper_options)
            .default(0)
            .interact()?;
        let gatekeeper_network = match selection {
            0 => civic_network,
            1 => encore_network,
            _ => civic_network,
        };

        let expire_on_use = Confirm::with_theme(&theme)
            .with_prompt("To help prevent bots even more, do you want to expire the gateway token on each mint?").interact()?;
        Some(GatekeeperConfig::new(gatekeeper_network, expire_on_use))
    } else {
        None
    };

    // SPL token mint

    let pid = CANDY_MACHINE_V2.parse().expect("Failed to parse PID");
    let sugar_config = sugar_setup(args.keypair, args.rpc_url)?;
    let client = Arc::new(setup_client(&sugar_config)?);
    let program = client.program(pid);

    if choices.contains(&SPL_INDEX) {
        config_data.sol_treasury_account = None;
        config_data.spl_token = Some(
            Pubkey::from_str(
                &Input::with_theme(&theme)
                    .with_prompt("What is your SPL token mint address?")
                    .validate_with(pubkey_validator)
                    .validate_with(|input: &String| -> Result<()> {
                        check_spl_token(&program, input)
                    })
                    .interact()
                    .unwrap(),
            )
            .expect("Failed to parse string into pubkey that should have already been validated."),
        );
        config_data.spl_token_account = Some(
            Pubkey::from_str(
                &Input::with_theme(&theme)
                    .with_prompt("What is your SPL token account address (the account that will hold the SPL token mints)?")
                    .validate_with(pubkey_validator)
                    .validate_with(|input: &String| -> Result<()> {
                        check_spl_token_account(&program, input)
                    })
                    .interact()
                    .unwrap(),
            )
                .expect("Failed to parse string into pubkey that should have already been validated."),
        )
    } else {
        config_data.spl_token = None;
        config_data.spl_token_account = None;
        config_data.sol_treasury_account = Some(
            Pubkey::from_str(
                &Input::with_theme(&theme)
                    .with_prompt("What is your SOL treasury address?")
                    .validate_with(pubkey_validator)
                    .interact()
                    .unwrap(),
            )
            .expect("Failed to parse string into pubkey that should have already been validated."),
        );
    };

    // whitelist mint settings

    config_data.whitelist_mint_settings = if choices.contains(&WL_INDEX) {
        let mint = Pubkey::from_str(
            &Input::with_theme(&theme)
                .with_prompt("What is your WL token mint address?")
                .validate_with(pubkey_validator)
                .interact()
                .unwrap(),
        )
        .expect("Failed to parse string into pubkey that should have already been validated.");

        let whitelist_mint_mode: WhitelistMintMode = if Confirm::with_theme(&theme)
            .with_prompt("Do you want the whitelist token to be burned each time someone mints?")
            .interact()?
        {
            WhitelistMintMode::BurnEveryTime
        } else {
            WhitelistMintMode::NeverBurn
        };

        let presale = Confirm::with_theme(&theme)
            .with_prompt("Do you want to enable presale mint with your whitelist token?")
            .interact()?;
        let discount_price: Option<f64> = if presale {
            Some(
                Input::with_theme(&theme)
                    .with_prompt("What is the discount price for the presale? Leave it blank for no discount.")
                    .validate_with(float_validator)
                    .interact()
                    .unwrap()
                    .parse::<f64>()
                    .expect(
                        "Failed to parse string into f64 that should have already been validated.",
                    ),
            )
        } else {
            None
        };
        Some(WhitelistMintSettings::new(
            whitelist_mint_mode,
            mint,
            presale,
            discount_price,
        ))
    } else {
        None
    };

    // end settings

    config_data.end_settings = if choices.contains(&END_SETTINGS_INDEX) {
        let end_settings_options = vec!["Date", "Amount"];
        let end_setting_type = match Select::with_theme(&theme)
            .with_prompt("What end settings type do you want to use?")
            .items(&end_settings_options)
            .default(0)
            .interact()
            .unwrap()
        {
            0 => EndSettingType::Date,
            1 => EndSettingType::Amount,
            _ => EndSettingType::Date,
        };

        let number = match end_setting_type {
            EndSettingType::Amount => Input::with_theme(&theme)
                .with_prompt("What is the amount to stop the mint?")
                .validate_with(number_validator)
                .validate_with(|num: &String| {
                    if num.parse::<u64>().unwrap() < config_data.number {
                        Ok(())
                    } else {
                        Err("Your end settings ammount cannot be more than the number of items in your candy machine!")
                    }
                })
                .interact()
                .unwrap()
                .parse::<u64>()
                .expect("Failed to parse number into u64 that should have already been validated."),
            EndSettingType::Date => {
                let date = Input::with_theme(&theme)
                    .with_prompt("What is the date to stop the mint? Enter it in RFC 3339 format, i.e., \"2022-02-25T13:00:00Z\", which is 1:00 PM UTC on Feburary 25, 2022.")
                    .validate_with(date_validator)
                    .interact()
                    .unwrap();
                go_live_date_as_timestamp(&date).expect("Failed to parse string into timestamp that should have already been validated!") as u64
            }
        };

        Some(EndSettings::new(end_setting_type, number))
    } else {
        None
    };

    // hidden settings

    config_data.hidden_settings = if choices.contains(&HIDDEN_SETTINGS_INDEX) {
        let name = Input::with_theme(&theme)
            .with_prompt("What is the prefix name for your hidden settings? The mint index will be appended at the end of the name.")
            .validate_with(|name: &String| {
                if name.len() > (MAX_NAME_LENGTH - 7) {
                    Err("Your hidden settings name probably cannot be longer than 25 characters!")
                } else {
                    Ok(())
                }
            })
            .interact()
            .unwrap();
        let uri = Input::with_theme(&theme)
            .with_prompt("What is URI to be used for each mint?")
            .validate_with(|uri: &String| {
                if uri.len() > MAX_URI_LENGTH {
                    Err("The URI cannot be longer than 200 characters!")
                } else {
                    Ok(())
                }
            })
            .validate_with(url_validator)
            .interact()
            .unwrap();
        let hash = Input::with_theme(&theme)
            .with_prompt("What is the hash value for your hidden settings?")
            .validate_with(|hash: &String| {
                if hash.len() != 32 {
                    Err("Your hidden settings hash has to be 32 characters long!")
                } else {
                    Ok(())
                }
            })
            .interact()
            .unwrap();
        Some(HiddenSettings::new(name, uri, hash))
    } else {
        None
    };

    // upload method

    let upload_options = vec!["Bundlr", "AWS"];
    config_data.upload_method = match Select::with_theme(&theme)
        .with_prompt("What upload method do you want to use?")
        .items(&upload_options)
        .default(0)
        .interact()
        .unwrap()
    {
        0 => UploadMethod::Bundlr,
        1 => UploadMethod::AWS,
        _ => UploadMethod::Bundlr,
    };

    if config_data.upload_method == UploadMethod::AWS {
        config_data.aws_s3_bucket = Some(
            Input::with_theme(&theme)
                .with_prompt("What is the AWS S3 bucket name?")
                .interact()
                .unwrap(),
        );
    }

    // retain authority

    config_data.retain_authority = Confirm::with_theme(&theme).with_prompt("Do you want to retain update authority on your NFTs? We HIGHLY reccomend you choose yes!").interact()?;
    config_data.is_mutable = Confirm::with_theme(&theme)
        .with_prompt("Do you want your NFTs to remain mutable? We HIGHLY recommend you choose yes!")
        .interact()?;

    // saving configuration file

    println!(
        "\n{} {}Saving config file\n",
        style("[2/2]").bold().dim(),
        PAPER_EMOJI
    );

    let mut save_file = true;
    let file_path = match args.config {
        Some(config) => config,
        None => DEFAULT_CONFIG.to_string(),
    };

    if Path::new(&file_path).is_file() {
        save_file = Select::with_theme(&theme)
            .with_prompt(format!("The file \"{}\" already exists. Do you want to overwrite it with the new config or log the new config to the console?", file_path))
            .items(&["Overwrite the file", "Log to console"])
            .default(0)
            .interact()
            .unwrap() == 0;
        println!();
    }

    if save_file {
        let file = OpenOptions::new()
            .write(true)
            .create(true)
            .truncate(true)
            .open(Path::new(&file_path));

        match file {
            Ok(f) => {
                println!(
                    "{}",
                    style(format!("Saving config to file: \"{}\"\n", file_path))
                );
                serde_json::to_writer_pretty(f, &config_data)
                    .expect("Unable to convert config to JSON!");

                println!(
                    "{} {}",
                    style("Successfully generated the config file.")
                        .magenta()
                        .bold(),
                    CONFETTI_EMOJI
                )
            }

            Err(_) => {
                println!(
                    "{}\n",
                    style("Error creating config file - logging config to console.")
                        .bold()
                        .red()
                );
                println!(
                    "{}",
                    style(
                        serde_json::to_string_pretty(&config_data)
                            .expect("Unable to convert config to JSON.")
                    )
                    .red()
                );
            }
        }
    } else {
        println!("{}\n", style("Logging config to console:"));
        println!(
            "{}",
            style(
                serde_json::to_string_pretty(&config_data)
                    .expect("Unable to convert config to JSON.")
            )
            .dim()
        );
    }

    Ok(())
}<|MERGE_RESOLUTION|>--- conflicted
+++ resolved
@@ -39,14 +39,8 @@
     let mut config_data: ConfigData = ConfigData::default();
     let theme = ColorfulTheme {
         prompt_style: Style::new(),
-        checked_item_prefix: style("✔".to_string())
-            .for_stderr()
-            .green()
-            .force_styling(true),
-        unchecked_item_prefix: style("✔".to_string())
-            .for_stderr()
-            .black()
-            .force_styling(true),
+        checked_item_prefix: style("✔".to_string()).green().force_styling(true),
+        unchecked_item_prefix: style("✔".to_string()).black().force_styling(true),
         ..Default::default()
     };
 
@@ -54,7 +48,7 @@
 
     let pubkey_validator = |input: &String| -> Result<(), String> {
         if Pubkey::from_str(input).is_err() {
-            Err(format!("Couldn't parse input of '{}' to a pubkey!", input))
+            Err(format!("Couldn't parse input of '{}' to a pubkey.", input))
         } else {
             Ok(())
         }
@@ -63,7 +57,7 @@
     let float_validator = |input: &String| -> Result<(), String> {
         if input.parse::<f64>().is_err() {
             Err(format!(
-                "Couldn't parse price input of '{}' to a float!",
+                "Couldn't parse price input of '{}' to a float.",
                 input
             ))
         } else {
@@ -72,7 +66,7 @@
     };
     let number_validator = |input: &String| -> Result<(), String> {
         if input.parse::<u64>().is_err() || input.parse::<u8>().is_err() {
-            Err(format!("Couldn't parse input of '{}' to a number!", input))
+            Err(format!("Couldn't parse input of '{}' to a number.", input))
         } else {
             Ok(())
         }
@@ -80,7 +74,7 @@
 
     let date_validator = |input: &String| -> Result<(), String> {
         if go_live_date_as_timestamp(input).is_err() {
-            Err(format!("Couldn't parse input of '{}' to a date!", input))
+            Err(format!("Couldn't parse input of '{}' to a date.", input))
         } else {
             Ok(())
         }
@@ -88,7 +82,7 @@
     let url_validator = |input: &String| -> Result<(), String> {
         if Url::parse(input).is_err() {
             Err(format!(
-                "Couldn't parse input of '{}' to a valid uri!",
+                "Couldn't parse input of '{}' to a valid uri.",
                 input
             ))
         } else {
@@ -97,7 +91,7 @@
     };
     let symbol_validator = |input: &String| -> Result<(), String> {
         if input.len() > 10 {
-            Err(String::from("Symbol must be 10 characters or less!"))
+            Err(String::from("Symbol must be 10 characters or less."))
         } else {
             Ok(())
         }
@@ -105,11 +99,11 @@
     let seller_fee_basis_points_validator = |input: &String| -> Result<(), String> {
         let value = match input.parse::<u16>() {
             Ok(value) => value,
-            Err(_) => return Err(format!("Couldn't parse input of '{}' to a number!", input)),
+            Err(_) => return Err(format!("Couldn't parse input of '{}' to a number.", input)),
         };
         if value > 10_000 {
             Err(String::from(
-                "Seller fee basis points must be 10,000 or less!",
+                "Seller fee basis points must be 10,000 or less.",
             ))
         } else {
             Ok(())
@@ -125,7 +119,6 @@
     println!(
         "\n{}",
         style("Check out our Candy Machine config docs to learn about the options:")
-            .magenta()
             .bold()
             .dim()
     );
@@ -133,6 +126,7 @@
         "  -> {}\n",
         style("https://docs.metaplex.com/candy-machine-v2/configuration")
             .bold()
+            .magenta()
             .underlined()
     );
 
@@ -176,7 +170,7 @@
     config_data.number = if (num_files % 2) == 0 && Confirm::with_theme(&theme)
         .with_prompt(
             format!(
-                "I found {} file pairs in \"{}\". Is this how many NFTs you will have in your candy machine?", num_files / 2, args.assets_dir,
+                "Found {} file pairs in \"{}\". Is this how many NFTs you will have in your candy machine?", num_files / 2, args.assets_dir,
             )
         )
         .interact()? {
@@ -191,39 +185,36 @@
 
     // symbol
 
-    config_data.symbol = if !symbol.is_empty() && Confirm::with_theme(&theme)
-        .with_prompt(
-<<<<<<< HEAD
-            format!(
-                "I found symbol \"{}\" in your metadata file. Is this the symbol of your collection?", symbol,
-            )
-        )
-        .interact()? {
+    config_data.symbol = if num_files > 0
+        && Confirm::with_theme(&theme)
+            .with_prompt(format!(
+                "Found {} in your metadata file. Is this value correct?",
+                if symbol.is_empty() {
+                    "no symbol".to_string()
+                } else {
+                    format!("symbol \"{}\"", symbol)
+                },
+            ))
+            .interact()?
+    {
         symbol
     } else {
         Input::with_theme(&theme)
             .with_prompt(
-                "What is the symbol of your collection? (this must match what is in your asset files)",
-            )
+                "What is the symbol of your collection? This must match what is in your asset files. Hit [ENTER] for no symbol.",
+            )
+            .allow_empty(true)
             .validate_with(symbol_validator)
             .interact()
             .unwrap()
     };
-=======
-            "What is the symbol of your collection? (This must match what's in your asset files.) Hit enter for no symbol.",
-        )
-        .allow_empty(true)
-        .validate_with(symbol_validator)
-        .interact()
-        .unwrap();
->>>>>>> 1c3ef0d2
 
     // seller_fee_basis_points
 
-    config_data.seller_fee_basis_points = if seller_fee != INVALID_SELLER_FEE && Confirm::with_theme(&theme)
+    config_data.seller_fee_basis_points = if num_files > 0 && Confirm::with_theme(&theme)
         .with_prompt(
             format!(
-                "I found value {} for seller fee basis points in your metadata file. Is this value correct?", seller_fee,
+                "Found value {} for seller fee basis points in your metadata file. Is this value correct?", seller_fee,
             )
         )
         .interact()? {
@@ -243,7 +234,7 @@
     // go_live_date
 
     config_data.go_live_date = Input::with_theme(&theme)
-        .with_prompt("What is your go live date? Enter it in RFC 3339 format, i.e., \"2022-02-25T13:00:00Z\", which is 1:00 PM UTC on Feburary 25, 2022.")
+        .with_prompt("What is your go live date? Enter it in RFC 3339 format, e.g., \"2022-02-25T13:00:00Z\" for 1:00 PM UTC on Feburary 25, 2022.")
         .validate_with(date_validator)
         .interact()
         .unwrap();
@@ -256,7 +247,7 @@
         .validate_with({
             |input: &String| match input.parse::<u8>().unwrap() {
                 1 | 2 | 3 | 4 => Ok(()),
-                _ => Err("Number of creator walltets must be between 1 and 4, inclusive!"),
+                _ => Err("Number of creator walltets must be between 1 and 4, inclusive."),
             }
         })
         .interact()
@@ -278,16 +269,16 @@
 
         let share = Input::with_theme(&theme)
             .with_prompt(format!(
-                "Enter royalty percentage share for creator #{} (i.e. 70). Total shares must add to 100!",
+                "Enter royalty percentage share for creator #{} (e.g., 70). Total shares must add to 100.",
                 i + 1
             ))
             .validate_with(number_validator)
             .validate_with({
                 |input: &String| -> Result<(), &str> {
                     if input.parse::<u8>().unwrap() + total_share > 100 {
-                        Err("Royalty share total has exceeded 100 percent!")
+                        Err("Royalty share total has exceeded 100 percent.")
                     } else if i == num_creators && input.parse::<u8>().unwrap() + total_share != 100 {
-                        Err("Royalty share for all creators must total 100 percent!")
+                        Err("Royalty share for all creators must total 100 percent.")
                     } else {
                         Ok(())
                     }
@@ -317,7 +308,7 @@
     ];
 
     let choices = MultiSelect::with_theme(&theme)
-        .with_prompt("Which extra features do you want to use? (use spacebar to select options you want and hit enter for when done)")
+        .with_prompt("Which extra features do you want to use? (use [SPACEBAR] to select options you want and hit [ENTER] when done)")
         .items(&extra_functions_options)
         .interact()?;
 
@@ -339,7 +330,7 @@
         };
 
         let expire_on_use = Confirm::with_theme(&theme)
-            .with_prompt("To help prevent bots even more, do you want to expire the gateway token on each mint?").interact()?;
+            .with_prompt("To help prevent bots even more, do you want to expire the gatekeeper token on each mint?").interact()?;
         Some(GatekeeperConfig::new(gatekeeper_network, expire_on_use))
     } else {
         None
@@ -408,7 +399,7 @@
         .expect("Failed to parse string into pubkey that should have already been validated.");
 
         let whitelist_mint_mode: WhitelistMintMode = if Confirm::with_theme(&theme)
-            .with_prompt("Do you want the whitelist token to be burned each time someone mints?")
+            .with_prompt("Do you want the whitelist token to be burned on each mint?")
             .interact()?
         {
             WhitelistMintMode::BurnEveryTime
@@ -422,7 +413,9 @@
         let discount_price: Option<f64> = if presale {
             Some(
                 Input::with_theme(&theme)
-                    .with_prompt("What is the discount price for the presale? Leave it blank for no discount.")
+                    .with_prompt(
+                        "What is the discount price for the presale? Hit [ENTER] for no discount.",
+                    )
                     .validate_with(float_validator)
                     .interact()
                     .unwrap()
@@ -468,7 +461,7 @@
                     if num.parse::<u64>().unwrap() < config_data.number {
                         Ok(())
                     } else {
-                        Err("Your end settings ammount cannot be more than the number of items in your candy machine!")
+                        Err("Your end settings ammount cannot be more than the number of items in your candy machine.")
                     }
                 })
                 .interact()
@@ -477,11 +470,11 @@
                 .expect("Failed to parse number into u64 that should have already been validated."),
             EndSettingType::Date => {
                 let date = Input::with_theme(&theme)
-                    .with_prompt("What is the date to stop the mint? Enter it in RFC 3339 format, i.e., \"2022-02-25T13:00:00Z\", which is 1:00 PM UTC on Feburary 25, 2022.")
+                    .with_prompt("What is the date to stop the mint? Enter it in RFC 3339 format, e.g., \"2022-02-25T13:00:00Z\" for 1:00 PM UTC on Feburary 25, 2022.")
                     .validate_with(date_validator)
                     .interact()
                     .unwrap();
-                go_live_date_as_timestamp(&date).expect("Failed to parse string into timestamp that should have already been validated!") as u64
+                go_live_date_as_timestamp(&date).expect("Failed to parse string into timestamp that should have already been validated.") as u64
             }
         };
 
@@ -494,10 +487,10 @@
 
     config_data.hidden_settings = if choices.contains(&HIDDEN_SETTINGS_INDEX) {
         let name = Input::with_theme(&theme)
-            .with_prompt("What is the prefix name for your hidden settings? The mint index will be appended at the end of the name.")
+            .with_prompt("What is the prefix name for your hidden settings mints? The mint index will be appended at the end of the name.")
             .validate_with(|name: &String| {
                 if name.len() > (MAX_NAME_LENGTH - 7) {
-                    Err("Your hidden settings name probably cannot be longer than 25 characters!")
+                    Err("Your hidden settings name probably cannot be longer than 25 characters.")
                 } else {
                     Ok(())
                 }
@@ -508,7 +501,7 @@
             .with_prompt("What is URI to be used for each mint?")
             .validate_with(|uri: &String| {
                 if uri.len() > MAX_URI_LENGTH {
-                    Err("The URI cannot be longer than 200 characters!")
+                    Err("The URI cannot be longer than 200 characters.")
                 } else {
                     Ok(())
                 }
@@ -520,7 +513,7 @@
             .with_prompt("What is the hash value for your hidden settings?")
             .validate_with(|hash: &String| {
                 if hash.len() != 32 {
-                    Err("Your hidden settings hash has to be 32 characters long!")
+                    Err("Your hidden settings hash has to be 32 characters long.")
                 } else {
                     Ok(())
                 }
@@ -558,9 +551,14 @@
 
     // retain authority
 
-    config_data.retain_authority = Confirm::with_theme(&theme).with_prompt("Do you want to retain update authority on your NFTs? We HIGHLY reccomend you choose yes!").interact()?;
+    config_data.retain_authority = Confirm::with_theme(&theme)
+        .with_prompt("Do you want to retain update authority on your NFTs? We HIGHLY recommend you choose yes.")
+        .interact()?;
+
+    // is mutable
+
     config_data.is_mutable = Confirm::with_theme(&theme)
-        .with_prompt("Do you want your NFTs to remain mutable? We HIGHLY recommend you choose yes!")
+        .with_prompt("Do you want your NFTs to remain mutable? We HIGHLY recommend you choose yes.")
         .interact()?;
 
     // saving configuration file
