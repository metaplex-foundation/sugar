--- conflicted
+++ resolved
@@ -10,26 +10,20 @@
 use anyhow::{anyhow, Result};
 use chrono::DateTime;
 use console::style;
-<<<<<<< HEAD
-use dialoguer::{Confirm, Input, MultiSelect, Select};
-=======
 use dialoguer::Confirm;
 use dialoguer::{Input, MultiSelect, Select};
->>>>>>> 22b4832b
 use url::Url;
 
-use crate::{
-    candy_machine::CANDY_MACHINE_ID,
-    config::{
-        parse_string_as_date, ConfigData, Creator, EndSettingType, EndSettings, GatekeeperConfig,
-        HiddenSettings, UploadMethod, WhitelistMintMode, WhitelistMintSettings,
-    },
-    constants::*,
-    setup::{setup_client, sugar_setup},
-    upload::list_files,
-    utils::{check_spl_token, check_spl_token_account, get_dialoguer_theme},
-    validate::Metadata,
+use crate::candy_machine::CANDY_MACHINE_ID;
+use crate::config::{
+    parse_string_as_date, ConfigData, Creator, EndSettingType, EndSettings, GatekeeperConfig,
+    HiddenSettings, UploadMethod, WhitelistMintMode, WhitelistMintSettings,
 };
+use crate::constants::*;
+use crate::setup::{setup_client, sugar_setup};
+use crate::upload::list_files;
+use crate::utils::{check_spl_token, check_spl_token_account, get_dialoguer_theme};
+use crate::validate::Metadata;
 
 /// Default name of the first metadata file.
 const DEFAULT_METADATA: &str = "0.json";
