--- conflicted
+++ resolved
@@ -13,12 +13,8 @@
     config::get_config_data,
     hash::hash_and_update,
     pdas::*,
-<<<<<<< HEAD
     update::{process_update, UpdateArgs},
-    utils::spinner_with_style,
-=======
     utils::{assert_correct_authority, spinner_with_style},
->>>>>>> 875fe740
 };
 
 pub struct RemoveCollectionArgs {
