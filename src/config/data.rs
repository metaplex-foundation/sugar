use anchor_client::solana_sdk::signature::Keypair;
use anchor_client::solana_sdk::{native_token::LAMPORTS_PER_SOL, pubkey::Pubkey};
pub use anyhow::{anyhow, Result};
use chrono::DateTime;
use serde::{Deserialize, Deserializer, Serialize, Serializer};
use std::fmt::Display;
use std::str::FromStr;

use mpl_candy_machine::{
    Creator as CandyCreator, EndSettingType as CandyEndSettingType,
    EndSettings as CandyEndSettings, GatekeeperConfig as CandyGatekeeperConfig,
    HiddenSettings as CandyHiddenSettings, WhitelistMintMode as CandyWhitelistMintMode,
    WhitelistMintSettings as CandyWhitelistMintSettings,
};

use crate::config::errors::*;

pub struct SugarConfig {
    pub keypair: Keypair,
    pub rpc_url: String,
}

#[derive(Debug, Deserialize, Serialize)]
pub struct SolanaConfig {
    pub json_rpc_url: String,
    pub keypair_path: String,
    pub commitment: String,
}

#[derive(Serialize, Deserialize, Debug, Clone, Default)]
#[serde(rename_all = "camelCase")]
pub struct ConfigData {
    pub price: f64,
    pub number: u64,
    pub gatekeeper: Option<GatekeeperConfig>,
    pub creators: Vec<Creator>,

    #[serde(deserialize_with = "to_option_pubkey")]
    #[serde(serialize_with = "to_option_string")]
    pub sol_treasury_account: Option<Pubkey>,

    #[serde(deserialize_with = "to_option_pubkey")]
    #[serde(serialize_with = "to_option_string")]
    pub spl_token_account: Option<Pubkey>,

    #[serde(deserialize_with = "to_option_pubkey")]
    #[serde(serialize_with = "to_option_string")]
    pub spl_token: Option<Pubkey>,

    pub go_live_date: String,

    pub end_settings: Option<EndSettings>,

    pub whitelist_mint_settings: Option<WhitelistMintSettings>,

    pub hidden_settings: Option<HiddenSettings>,

    pub upload_method: UploadMethod,

    pub retain_authority: bool,

    pub is_mutable: bool,

<<<<<<< HEAD
=======
    #[serde(serialize_with = "to_option_string")]
    pub aws_s3_bucket: Option<String>,

    #[serde(serialize_with = "to_option_string")]
    pub nft_storage_auth_token: Option<String>,

>>>>>>> 6a89663c
    pub symbol: String,

    pub seller_fee_basis_points: u16,

    #[serde(serialize_with = "to_option_string")]
    pub aws_s3_bucket: Option<String>,

    #[serde(deserialize_with = "to_option_pubkey")]
    #[serde(serialize_with = "to_option_string")]
    pub shdw_storage: Option<Pubkey>,
}

pub fn to_string<T, S>(value: &T, serializer: S) -> Result<S::Ok, S::Error>
where
    T: Display,
    S: Serializer,
{
    serializer.collect_str(value)
}

pub fn to_option_string<T, S>(value: &Option<T>, serializer: S) -> Result<S::Ok, S::Error>
where
    T: Display,
    S: Serializer,
{
    match value {
        Some(v) => serializer.collect_str(&v),
        None => serializer.serialize_none(),
    }
}

pub fn parse_string_as_date(go_live_date: &str) -> Result<String> {
    let date = DateTime::parse_from_str(go_live_date, "%Y-%m-%d %H:%M:%S %z")?;
    Ok(date.to_rfc2822())
}

pub fn go_live_date_as_timestamp(go_live_date: &str) -> Result<i64> {
    let format;
    if let Ok(date) = chrono::DateTime::parse_from_rfc2822(go_live_date) {
        format = date.timestamp();
    } else if let Ok(date) = chrono::DateTime::parse_from_rfc3339(go_live_date) {
        format = date.timestamp();
    } else if let Ok(timestamp) = go_live_date.parse::<i64>() {
        format = timestamp;
    } else {
        return Err(anyhow!("Invalid date format. Format must be: RFC2822(Fri, 14 Jul 2022 02:40:00 -0400), RFC3339(2022-02-25T13:00:00Z), or UNIX timestamp."));
    };

    Ok(format)
}

pub fn price_as_lamports(price: f64) -> u64 {
    (price * LAMPORTS_PER_SOL as f64) as u64
}

fn to_pubkey<'de, D>(deserializer: D) -> Result<Pubkey, D::Error>
where
    D: Deserializer<'de>,
{
    let s: String = Deserialize::deserialize(deserializer)?;
    Pubkey::from_str(&s).map_err(serde::de::Error::custom)
}

fn to_option_pubkey<'de, D>(deserializer: D) -> Result<Option<Pubkey>, D::Error>
where
    D: Deserializer<'de>,
{
    let s: String = match Deserialize::deserialize(deserializer) {
        Ok(s) => s,
        Err(_) => return Ok(None),
    };

    let pubkey = Pubkey::from_str(&s).map_err(serde::de::Error::custom)?;
    Ok(Some(pubkey))
}

fn discount_price_to_lamports(discount_price: Option<f64>) -> Option<u64> {
    discount_price.map(|price| (price * LAMPORTS_PER_SOL as f64) as u64)
}

#[derive(Debug, Clone, PartialEq, Serialize, Deserialize)]
#[serde(rename_all = "camelCase")]
pub struct GatekeeperConfig {
    /// The network for the gateway token required
    #[serde(deserialize_with = "to_pubkey")]
    #[serde(serialize_with = "to_string")]
    gatekeeper_network: Pubkey,
    /// Whether or not the token should expire after minting.
    /// The gatekeeper network must support this if true.
    expire_on_use: bool,
}

impl GatekeeperConfig {
    pub fn new(gatekeeper_network: Pubkey, expire_on_use: bool) -> GatekeeperConfig {
        GatekeeperConfig {
            gatekeeper_network,
            expire_on_use,
        }
    }

    pub fn into_candy_format(&self) -> CandyGatekeeperConfig {
        CandyGatekeeperConfig {
            gatekeeper_network: self.gatekeeper_network,
            expire_on_use: self.expire_on_use,
        }
    }
}

#[derive(Debug, Clone, PartialEq, Serialize, Deserialize)]
pub enum EndSettingType {
    Date,
    Amount,
}

#[derive(Debug, Clone, PartialEq, Serialize, Deserialize)]
pub struct EndSettings {
    #[serde(rename = "endSettingType")]
    end_setting_type: EndSettingType,
    number: u64,
}

impl EndSettings {
    pub fn new(end_setting_type: EndSettingType, number: u64) -> EndSettings {
        EndSettings {
            end_setting_type,
            number,
        }
    }
    pub fn into_candy_format(&self) -> CandyEndSettings {
        CandyEndSettings {
            end_setting_type: match self.end_setting_type {
                EndSettingType::Date => CandyEndSettingType::Date,
                EndSettingType::Amount => CandyEndSettingType::Amount,
            },
            number: self.number,
        }
    }
}

#[derive(Debug, Clone, PartialEq, Serialize, Deserialize)]
#[serde(rename_all = "camelCase")]
pub struct WhitelistMintSettings {
    mode: WhitelistMintMode,
    #[serde(deserialize_with = "to_pubkey")]
    #[serde(serialize_with = "to_string")]
    mint: Pubkey,
    presale: bool,
    discount_price: Option<f64>,
}

impl WhitelistMintSettings {
    pub fn new(
        mode: WhitelistMintMode,
        mint: Pubkey,
        presale: bool,
        discount_price: Option<f64>,
    ) -> WhitelistMintSettings {
        WhitelistMintSettings {
            mode,
            mint,
            presale,
            discount_price,
        }
    }
    pub fn into_candy_format(&self) -> CandyWhitelistMintSettings {
        CandyWhitelistMintSettings {
            mode: self.mode.into_candy_format(),
            mint: self.mint,
            presale: self.presale,
            discount_price: discount_price_to_lamports(self.discount_price),
        }
    }
}

#[derive(Debug, Clone, PartialEq, Serialize, Deserialize)]
#[serde(rename_all = "camelCase")]
pub enum WhitelistMintMode {
    BurnEveryTime,
    NeverBurn,
}

impl WhitelistMintMode {
    pub fn into_candy_format(&self) -> CandyWhitelistMintMode {
        match self {
            WhitelistMintMode::BurnEveryTime => CandyWhitelistMintMode::BurnEveryTime,
            WhitelistMintMode::NeverBurn => CandyWhitelistMintMode::NeverBurn,
        }
    }
}

impl FromStr for WhitelistMintMode {
    type Err = anyhow::Error;

    fn from_str(s: &str) -> Result<Self, Self::Err> {
        match s.to_lowercase().as_str() {
            "burneverytime" => Ok(WhitelistMintMode::BurnEveryTime),
            "neverburn" => Ok(WhitelistMintMode::NeverBurn),
            _ => Err(anyhow::anyhow!("Invalid whitelist mint mode: {}", s)),
        }
    }
}

#[derive(Debug, Clone, PartialEq, Serialize, Deserialize)]
pub struct HiddenSettings {
    name: String,
    uri: String,
    hash: String,
}

impl HiddenSettings {
    pub fn new(name: String, uri: String, hash: String) -> HiddenSettings {
        HiddenSettings { name, uri, hash }
    }
    pub fn into_candy_format(&self) -> CandyHiddenSettings {
        CandyHiddenSettings {
            name: self.name.clone(),
            uri: self.uri.clone(),
            hash: self
                .hash
                .as_bytes()
                .try_into()
                .expect("Hidden settings hash has to be 32 characters long!"),
        }
    }
}

#[derive(Debug, Clone, PartialEq, Serialize)]
pub enum UploadMethod {
    Bundlr,
    AWS,
<<<<<<< HEAD
    ShadowDrive,
=======
    NftStorage,
>>>>>>> 6a89663c
}

impl Default for UploadMethod {
    fn default() -> UploadMethod {
        UploadMethod::Bundlr
    }
}

impl FromStr for UploadMethod {
    type Err = ConfigError;

    fn from_str(s: &str) -> Result<Self, Self::Err> {
        match s.to_lowercase().as_str() {
            "bundlr" => Ok(UploadMethod::Bundlr),
            "aws" => Ok(UploadMethod::AWS),
<<<<<<< HEAD
            "shdw" => Ok(UploadMethod::ShadowDrive),
=======
            "nft_storage" => Ok(UploadMethod::NftStorage),
>>>>>>> 6a89663c
            _ => Err(ConfigError::InvalidUploadMethod(s.to_string())),
        }
    }
}

impl ToString for UploadMethod {
    fn to_string(&self) -> String {
        match self {
            UploadMethod::Bundlr => "bundlr".to_string(),
            UploadMethod::AWS => "aws".to_string(),
<<<<<<< HEAD
            UploadMethod::ShadowDrive => "shdw".to_string(),
=======
            UploadMethod::NftStorage => "nft_storage".to_string(),
>>>>>>> 6a89663c
        }
    }
}

impl<'de> Deserialize<'de> for UploadMethod {
    fn deserialize<D>(deserializer: D) -> Result<Self, D::Error>
    where
        D: Deserializer<'de>,
    {
        let s: String = Deserialize::deserialize(deserializer)?;
        FromStr::from_str(&s).map_err(serde::de::Error::custom)
    }
}

#[derive(Debug, Clone, Deserialize, Default, Serialize)]
pub struct Creator {
    #[serde(deserialize_with = "to_pubkey")]
    #[serde(serialize_with = "to_string")]
    pub address: Pubkey,
    pub share: u8,
}

impl Creator {
    pub fn into_candy_format(&self) -> Result<CandyCreator> {
        let creator = CandyCreator {
            address: self.address,
            share: self.share,
            verified: false,
        };

        Ok(creator)
    }
}

#[derive(Debug, Clone, Serialize)]
pub enum Cluster {
    Devnet,
    Mainnet,
}

impl FromStr for Cluster {
    type Err = anyhow::Error;

    fn from_str(s: &str) -> Result<Self> {
        match s {
            "devnet" => Ok(Cluster::Devnet),
            "mainnet" => Ok(Cluster::Mainnet),
            _ => Err(ConfigError::InvalidCluster(s.to_string()).into()),
        }
    }
}

impl ToString for Cluster {
    fn to_string(&self) -> String {
        match self {
            Cluster::Devnet => "devnet".to_string(),
            Cluster::Mainnet => "mainnet".to_string(),
        }
    }
}<|MERGE_RESOLUTION|>--- conflicted
+++ resolved
@@ -61,21 +61,15 @@
 
     pub is_mutable: bool,
 
-<<<<<<< HEAD
-=======
+    pub symbol: String,
+
+    pub seller_fee_basis_points: u16,
+
     #[serde(serialize_with = "to_option_string")]
     pub aws_s3_bucket: Option<String>,
 
     #[serde(serialize_with = "to_option_string")]
     pub nft_storage_auth_token: Option<String>,
-
->>>>>>> 6a89663c
-    pub symbol: String,
-
-    pub seller_fee_basis_points: u16,
-
-    #[serde(serialize_with = "to_option_string")]
-    pub aws_s3_bucket: Option<String>,
 
     #[serde(deserialize_with = "to_option_pubkey")]
     #[serde(serialize_with = "to_option_string")]
@@ -300,11 +294,8 @@
 pub enum UploadMethod {
     Bundlr,
     AWS,
-<<<<<<< HEAD
     ShadowDrive,
-=======
     NftStorage,
->>>>>>> 6a89663c
 }
 
 impl Default for UploadMethod {
@@ -320,11 +311,8 @@
         match s.to_lowercase().as_str() {
             "bundlr" => Ok(UploadMethod::Bundlr),
             "aws" => Ok(UploadMethod::AWS),
-<<<<<<< HEAD
             "shdw" => Ok(UploadMethod::ShadowDrive),
-=======
             "nft_storage" => Ok(UploadMethod::NftStorage),
->>>>>>> 6a89663c
             _ => Err(ConfigError::InvalidUploadMethod(s.to_string())),
         }
     }
@@ -335,11 +323,8 @@
         match self {
             UploadMethod::Bundlr => "bundlr".to_string(),
             UploadMethod::AWS => "aws".to_string(),
-<<<<<<< HEAD
             UploadMethod::ShadowDrive => "shdw".to_string(),
-=======
             UploadMethod::NftStorage => "nft_storage".to_string(),
->>>>>>> 6a89663c
         }
     }
 }
